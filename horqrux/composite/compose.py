--- conflicted
+++ resolved
@@ -9,11 +9,7 @@
 from jax.tree_util import register_pytree_node_class
 
 from horqrux.primitives import Primitive
-<<<<<<< HEAD
-from horqrux.utils import State
-=======
-from horqrux.utils.operator_utils import State, zero_state
->>>>>>> ff3cbf6a
+from horqrux.utils.operator_utils import State
 
 from .sequence import OpSequence
 
