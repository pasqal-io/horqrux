--- conflicted
+++ resolved
@@ -8,13 +8,7 @@
 from jax import Array
 from jax.tree_util import register_pytree_node_class
 
-<<<<<<< HEAD
-from horqrux.utils import State
-=======
-from horqrux.apply import apply_gates
-from horqrux.primitives import Primitive
-from horqrux.utils.operator_utils import State, zero_state
->>>>>>> ff3cbf6a
+from horqrux.utils.operator_utils import State
 
 
 @register_pytree_node_class
