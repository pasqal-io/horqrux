from __future__ import annotations

import jax.numpy as jnp

<<<<<<< HEAD
_X = jnp.array([[0, 1], [1, 0]], dtype=jnp.complex64)
_Y = jnp.array([[0, -1j], [1j, 0]], dtype=jnp.complex64)
_Z = jnp.array([[1, 0], [0, -1]], dtype=jnp.complex64)
_H = jnp.array([[1, 1], [1, -1]], dtype=jnp.complex64) * 1 / jnp.sqrt(2)
_S = jnp.array([[1, 0], [0, 1j]], dtype=jnp.complex64)
_T = jnp.array([[1, 0], [0, jnp.exp(1j * jnp.pi / 4)]], dtype=jnp.complex64)
_I = jnp.asarray([[1, 0], [0, 1]], dtype=jnp.complex64)

_SWAP = jnp.asarray([[1, 0, 0, 0], [0, 0, 1, 0], [0, 1, 0, 0], [0, 0, 0, 1]], dtype=jnp.complex64)
=======
from ._misc import default_complex_dtype

config.update("jax_enable_x64", True)  # Quantum ML requires higher precision
default_dtype = default_complex_dtype()

_X = jnp.array([[0, 1], [1, 0]], dtype=default_dtype)
_Y = jnp.array([[0, -1j], [1j, 0]], dtype=default_dtype)
_Z = jnp.array([[1, 0], [0, -1]], dtype=default_dtype)
_H = jnp.array([[1, 1], [1, -1]], dtype=default_dtype) * 1 / jnp.sqrt(2)
_S = jnp.array([[1, 0], [0, 1j]], dtype=default_dtype)
_T = jnp.array([[1, 0], [0, jnp.exp(1j * jnp.pi / 4)]], dtype=default_dtype)
_I = jnp.asarray([[1, 0], [0, 1]], dtype=default_dtype)

_SWAP = jnp.asarray([[1, 0, 0, 0], [0, 0, 1, 0], [0, 1, 0, 0], [0, 0, 0, 1]], dtype=default_dtype)
>>>>>>> 75488852


_SQSWAP = jnp.asarray(
    [
        [1, 0, 0, 0],
        [0, 0.5 * (1 + 1j), 0.5 * (1 - 1j), 0],
        [0, 0.5 * (1 - 1j), 0.5 * (1 + 1j), 0],
        [0, 0, 0, 1],
    ],
<<<<<<< HEAD
    dtype=jnp.complex64,
)

_ISWAP = jnp.asarray(
    [[1, 0, 0, 0], [0, 0, 1j, 0], [0, 1j, 0, 0], [0, 0, 0, 1]], dtype=jnp.complex64
=======
    dtype=default_dtype,
)

_ISWAP = jnp.asarray(
    [[1, 0, 0, 0], [0, 0, 1j, 0], [0, 1j, 0, 0], [0, 0, 0, 1]], dtype=default_dtype
>>>>>>> 75488852
)

_ISQSWAP = jnp.asarray(
    [
        [1, 0, 0, 0],
        [0, 1 / jnp.sqrt(2), 1j / jnp.sqrt(2), 0],
        [0, 1j / jnp.sqrt(2), 1 / jnp.sqrt(2), 0],
        [0, 0, 0, 1],
    ],
<<<<<<< HEAD
    dtype=jnp.complex64,
=======
    dtype=default_dtype,
>>>>>>> 75488852
)

OPERATIONS_DICT = {
    "X": _X,
    "Y": _Y,
    "Z": _Z,
    "H": _H,
    "S": _S,
    "T": _T,
    "I": _I,
    "SWAP": _SWAP,
}<|MERGE_RESOLUTION|>--- conflicted
+++ resolved
@@ -1,18 +1,8 @@
 from __future__ import annotations
 
 import jax.numpy as jnp
+from jax import config
 
-<<<<<<< HEAD
-_X = jnp.array([[0, 1], [1, 0]], dtype=jnp.complex64)
-_Y = jnp.array([[0, -1j], [1j, 0]], dtype=jnp.complex64)
-_Z = jnp.array([[1, 0], [0, -1]], dtype=jnp.complex64)
-_H = jnp.array([[1, 1], [1, -1]], dtype=jnp.complex64) * 1 / jnp.sqrt(2)
-_S = jnp.array([[1, 0], [0, 1j]], dtype=jnp.complex64)
-_T = jnp.array([[1, 0], [0, jnp.exp(1j * jnp.pi / 4)]], dtype=jnp.complex64)
-_I = jnp.asarray([[1, 0], [0, 1]], dtype=jnp.complex64)
-
-_SWAP = jnp.asarray([[1, 0, 0, 0], [0, 0, 1, 0], [0, 1, 0, 0], [0, 0, 0, 1]], dtype=jnp.complex64)
-=======
 from ._misc import default_complex_dtype
 
 config.update("jax_enable_x64", True)  # Quantum ML requires higher precision
@@ -27,7 +17,6 @@
 _I = jnp.asarray([[1, 0], [0, 1]], dtype=default_dtype)
 
 _SWAP = jnp.asarray([[1, 0, 0, 0], [0, 0, 1, 0], [0, 1, 0, 0], [0, 0, 0, 1]], dtype=default_dtype)
->>>>>>> 75488852
 
 
 _SQSWAP = jnp.asarray(
@@ -37,19 +26,11 @@
         [0, 0.5 * (1 - 1j), 0.5 * (1 + 1j), 0],
         [0, 0, 0, 1],
     ],
-<<<<<<< HEAD
-    dtype=jnp.complex64,
-)
-
-_ISWAP = jnp.asarray(
-    [[1, 0, 0, 0], [0, 0, 1j, 0], [0, 1j, 0, 0], [0, 0, 0, 1]], dtype=jnp.complex64
-=======
     dtype=default_dtype,
 )
 
 _ISWAP = jnp.asarray(
     [[1, 0, 0, 0], [0, 0, 1j, 0], [0, 1j, 0, 0], [0, 0, 0, 1]], dtype=default_dtype
->>>>>>> 75488852
 )
 
 _ISQSWAP = jnp.asarray(
@@ -59,11 +40,7 @@
         [0, 1j / jnp.sqrt(2), 1 / jnp.sqrt(2), 0],
         [0, 0, 0, 1],
     ],
-<<<<<<< HEAD
-    dtype=jnp.complex64,
-=======
     dtype=default_dtype,
->>>>>>> 75488852
 )
 
 OPERATIONS_DICT = {
