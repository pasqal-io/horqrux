--- conflicted
+++ resolved
@@ -18,6 +18,7 @@
 
 from ._misc import default_complex_dtype
 from .matrices import _I
+from .sparse_utils import kron_sp
 
 default_dtype = default_complex_dtype()
 
@@ -25,8 +26,6 @@
 ControlQubits = tuple[Union[None, tuple[int, ...]], ...]
 TargetQubits = tuple[tuple[int, ...], ...]
 ATOL = 1e-014
-
-kron_sp = sparsify(jnp.kron)
 
 
 @register_pytree_node_class
@@ -120,15 +119,7 @@
     """Generalized parameter shift rule."""
 
 
-<<<<<<< HEAD
-class ForwardMode(StrEnum):
-    EXACT = "exact"
-    SHOTS = "shots"
-
-
 @sparsify
-=======
->>>>>>> c17ce56a
 def _dagger(operator: Array) -> Array:
     # If the operator is a tensor with repeated 2D axes
     if operator.ndim > 2:
