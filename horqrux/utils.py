--- conflicted
+++ resolved
@@ -62,11 +62,7 @@
 
 def _unitary(generator: Array, theta: float) -> Array:
     return (
-<<<<<<< HEAD
-        jnp.cos(theta / 2) * jnp.eye(2, dtype=jnp.complex64) - 1j * jnp.sin(theta / 2) * generator
-=======
         jnp.cos(theta / 2) * jnp.eye(2, dtype=default_dtype) - 1j * jnp.sin(theta / 2) * generator
->>>>>>> 75488852
     )
 
 
@@ -74,22 +70,14 @@
     return (
         -1
         / 2
-<<<<<<< HEAD
-        * (jnp.sin(theta / 2) * jnp.eye(2, dtype=jnp.complex64) + 1j * jnp.cos(theta / 2))
-=======
         * (jnp.sin(theta / 2) * jnp.eye(2, dtype=default_dtype) + 1j * jnp.cos(theta / 2))
->>>>>>> 75488852
         * generator
     )
 
 
 def _controlled(operator: Array, n_control: int) -> Array:
     n_qubits = int(log2(operator.shape[0]))
-<<<<<<< HEAD
-    control = jnp.eye(2 ** (n_control + n_qubits), dtype=jnp.complex64)
-=======
     control = jnp.eye(2 ** (n_control + n_qubits), dtype=default_dtype)
->>>>>>> 75488852
     control = control.at[-(2**n_qubits) :, -(2**n_qubits) :].set(operator)
     return control
 
@@ -104,11 +92,7 @@
         A state corresponding to 'bitstring'.
     """
     n_qubits = len(bitstring)
-<<<<<<< HEAD
-    space = jnp.zeros(tuple(2 for _ in range(n_qubits)), dtype=jnp.complex64)
-=======
     space = jnp.zeros(tuple(2 for _ in range(n_qubits)), dtype=default_dtype)
->>>>>>> 75488852
     space = space.at[tuple(map(int, bitstring))].set(1.0)
     return space
 
@@ -167,13 +151,8 @@
 def uniform_state(
     n_qubits: int,
 ) -> Array:
-<<<<<<< HEAD
-    state = jnp.ones(2**n_qubits, dtype=jnp.complex64)
-    state = state / jnp.sqrt(jnp.array(2**n_qubits, dtype=jnp.complex64))
-=======
     state = jnp.ones(2**n_qubits, dtype=default_dtype)
     state = state / jnp.sqrt(jnp.array(2**n_qubits, dtype=default_dtype))
->>>>>>> 75488852
     return state.reshape([2] * n_qubits)
 
 
