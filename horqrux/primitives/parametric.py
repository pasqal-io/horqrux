from __future__ import annotations

from dataclasses import dataclass
from functools import cached_property
from typing import Any, Iterable

import jax
import jax.numpy as jnp
from jax import Array
from jax.experimental.sparse import BCOO
from jax.tree_util import register_pytree_node_class

from horqrux._misc import default_complex_dtype
from horqrux.noise import NoiseProtocol
from horqrux.utils import (
    ControlQubits,
    QubitSupport,
    TargetQubits,
    _jacobian,
    _unitary,
    is_controlled,
)

from .primitive import Primitive

default_dtype = default_complex_dtype()
nonzero_jit = jax.jit(jnp.nonzero, static_argnames="size")
unique_jit = jax.jit(jnp.unique, static_argnames="size")


@register_pytree_node_class
@dataclass
class Parametric(Primitive):
    """Extension of the Primitive class adding the option to pass a parameter."""

    generator_name: str
    target: QubitSupport
    control: QubitSupport
    noise: NoiseProtocol = None
    sparse: bool = False
    param: str | float = ""
    shift: float = 0.0

    def __post_init__(self) -> None:
        super().__post_init__()

        def parse_dict(values: dict[str, float] = dict()) -> float:
            # note: shift is for GPSR when the same param_name is used in many operations
            return values[self.param] + self.shift  # type: ignore[index]

        def parse_val(values: dict[str, float] = dict()) -> float:
            return self.param + self.shift  # type: ignore[return-value, operator]

        self.parse_values = parse_dict if isinstance(self.param, str) else parse_val

    def tree_flatten(  # type: ignore[override]
        self,
<<<<<<< HEAD
    ) -> tuple[tuple, tuple[str, tuple, tuple, NoiseProtocol, bool, str | float]]:
=======
    ) -> tuple[tuple, tuple[str, tuple, tuple, NoiseProtocol, str | float, float]]:
>>>>>>> c17ce56a
        children = ()
        aux_data = (
            self.generator_name,
            self.target[0],
            self.control[0],
            self.noise,
            self.sparse,
            self.param,
            self.shift,
        )
        return (children, aux_data)

    def __iter__(self) -> Iterable:
        return iter(
<<<<<<< HEAD
            (self.generator_name, self.target, self.control, self.noise, self.sparse, self.param)
=======
            (self.generator_name, self.target, self.control, self.noise, self.param, self.shift)
>>>>>>> c17ce56a
        )

    @classmethod
    def tree_unflatten(cls, aux_data: Any, children: Any) -> Any:
        return cls(*children, *aux_data)

    def _unitary(self, values: dict[str, float] = dict()) -> Array:
        return _unitary(self.generator, self.parse_values(values))

    def jacobian(self, values: dict[str, float] = dict()) -> Array:
        return _jacobian(self.generator, self.parse_values(values))

    @property
    def name(self) -> str:
        base_name = "R" + self.generator_name
        return "C" + base_name if is_controlled(self.control) else base_name

    def __repr__(self) -> str:
        return (
            self.name
            + f"(target={self.target}, control={self.control}, param={self.param}, shift={self.shift})"
        )

    @cached_property
    def eigenvals_generator(self) -> Array:
        """Get eigenvalues of the underlying operation.

        Arguments:
            values: Parameter values.

        Returns:
            Array: Eigenvalues of the operation.
        """
        eig_vals_generator = jnp.linalg.eigvalsh(OPERATIONS_DICT[self.generator_name])
        if is_controlled(self.control):
            eig_vals_generator = jnp.concatenate(
                (jnp.zeros(2 ** (len(self.control))), eig_vals_generator)
            )
        return eig_vals_generator

    @cached_property
    def spectral_gap(self) -> Array:
        """Difference between the moduli of the two largest eigenvalues of the generator.

        Returns:
            Array: Spectral gap value.
        """
        spectrum = jnp.atleast_2d(self.eigenvals_generator)
        diffs = spectrum - spectrum.T
        # note for jitting, must specify a size
        # atm only size 2 is acceptable given all possible generators in OPERATIONS_DICT
        spectral_gap = unique_jit(jnp.abs(jnp.tril(diffs)), size=2)
        return spectral_gap[nonzero_jit(spectral_gap, size=1)]


def RX(
    param: float | str,
    target: TargetQubits,
    control: ControlQubits = (None,),
    noise: NoiseProtocol = None,
    sparse: bool = False,
) -> Parametric:
    """RX gate.

    Arguments:
        param: Parameter denoting the Rotational angle.
        target: tuple of target qubits denoted as ints.
        control: Optional tuple of control qubits denoted as ints.
        noise: The noise instance. Defaults to None.

    Returns:
        Parametric: A Parametric gate object.
    """
    return Parametric("X", target, control, noise, param=param, sparse=sparse)


def RY(
    param: float | str,
    target: TargetQubits,
    control: ControlQubits = (None,),
    noise: NoiseProtocol = None,
    sparse: bool = False,
) -> Parametric:
    """RY gate.

    Arguments:
        param: Parameter denoting the Rotational angle.
        target: tuple of target qubits denoted as ints.
        control: Optional tuple of control qubits denoted as ints.
        noise: The noise instance. Defaults to None.

    Returns:
        Parametric: A Parametric gate object.
    """
    return Parametric("Y", target, control, noise, param=param, sparse=sparse)


def RZ(
    param: float | str,
    target: TargetQubits,
    control: ControlQubits = (None,),
    noise: NoiseProtocol = None,
    sparse: bool = False,
) -> Parametric:
    """RZ gate.

    Arguments:
        param: Parameter denoting the Rotational angle.
        target: tuple of target qubits denoted as ints.
        control: Optional tuple of control qubits denoted as ints.
        noise: The noise instance. Defaults to None.

    Returns:
        Parametric: A Parametric gate object.
    """
    return Parametric("Z", target, control, noise, param=param, sparse=sparse)


class _PHASE(Parametric):
    def _unitary(self, values: dict[str, float] = dict()) -> Array:
        u = jnp.eye(2, 2, dtype=default_dtype)
        u = u.at[(1, 1)].set(jnp.exp(1.0j * self.parse_values(values)))
        if self.sparse:
            u = BCOO.fromdense(u)
        return u

    def jacobian(self, values: dict[str, float] = dict()) -> Array:
        jac = jnp.zeros((2, 2), dtype=default_dtype)
        jac = jac.at[(1, 1)].set(1j * jnp.exp(1.0j * self.parse_values(values)))
        if self.sparse:
            jac = BCOO.fromdense(jac)
        return jac

    @property
    def name(self) -> str:
        base_name = "PHASE"
        return "C" + base_name if is_controlled(self.control) else base_name


def PHASE(
    param: float,
    target: TargetQubits,
    control: ControlQubits = (None,),
    noise: NoiseProtocol = None,
    sparse: bool = False,
) -> Parametric:
    """Phase gate.

    Arguments:
        param: Parameter denoting the Rotational angle.
        target: tuple of target qubits denoted as ints.
        control: Optional tuple of control qubits denoted as ints.
        noise: The noise instance. Defaults to None.

    Returns:
        Parametric: A Parametric gate object.
    """

    return _PHASE("I", target, control, noise, param=param, sparse=sparse)<|MERGE_RESOLUTION|>--- conflicted
+++ resolved
@@ -7,11 +7,12 @@
 import jax
 import jax.numpy as jnp
 from jax import Array
-from jax.experimental.sparse import BCOO
+from jax.experimental.sparse import BCOO, bcoo_concatenate, empty
 from jax.tree_util import register_pytree_node_class
 
 from horqrux._misc import default_complex_dtype
 from horqrux.noise import NoiseProtocol
+from horqrux.sparse_utils import eigvalsh_sp
 from horqrux.utils import (
     ControlQubits,
     QubitSupport,
@@ -55,11 +56,7 @@
 
     def tree_flatten(  # type: ignore[override]
         self,
-<<<<<<< HEAD
-    ) -> tuple[tuple, tuple[str, tuple, tuple, NoiseProtocol, bool, str | float]]:
-=======
-    ) -> tuple[tuple, tuple[str, tuple, tuple, NoiseProtocol, str | float, float]]:
->>>>>>> c17ce56a
+    ) -> tuple[tuple, tuple[str, tuple, tuple, NoiseProtocol, bool, str | float, float]]:
         children = ()
         aux_data = (
             self.generator_name,
@@ -74,11 +71,15 @@
 
     def __iter__(self) -> Iterable:
         return iter(
-<<<<<<< HEAD
-            (self.generator_name, self.target, self.control, self.noise, self.sparse, self.param)
-=======
-            (self.generator_name, self.target, self.control, self.noise, self.param, self.shift)
->>>>>>> c17ce56a
+            (
+                self.generator_name,
+                self.target,
+                self.control,
+                self.noise,
+                self.sparse,
+                self.param,
+                self.shift,
+            )
         )
 
     @classmethod
@@ -112,11 +113,20 @@
         Returns:
             Array: Eigenvalues of the operation.
         """
-        eig_vals_generator = jnp.linalg.eigvalsh(OPERATIONS_DICT[self.generator_name])
+        eig_vals_generator = eigvalsh_sp(self.generator)
         if is_controlled(self.control):
-            eig_vals_generator = jnp.concatenate(
-                (jnp.zeros(2 ** (len(self.control))), eig_vals_generator)
-            )
+            if not self.sparse:
+                eig_vals_generator = jnp.concatenate(
+                    (
+                        jnp.zeros(2 ** (len(self.control)), dtype=eig_vals_generator.dtype),
+                        eig_vals_generator,
+                    )
+                )
+            else:
+                eig_vals_generator = bcoo_concatenate(
+                    empty(2 ** (len(self.control)), dtype=eig_vals_generator.dtype),
+                    eig_vals_generator,
+                )
         return eig_vals_generator
 
     @cached_property
