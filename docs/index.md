# Welcome to horqrux

**horqrux** is a state vector simulator designed for quantum machine learning written in [JAX](https://jax.readthedocs.io/).

## Setup

To install `horqrux` , you can go into any virtual environment of your
choice and install it normally with `pip`:

```bash
pip install horqrux
```

## Digital operations

`horqrux` implements a large selection of both primitive and parametric single to n-qubit, digital quantum gates.

Let's have a look at primitive gates first.

```python exec="on" source="material-block"
from horqrux import X, random_state, apply_gate

state = random_state(2)
new_state = apply_gate(state, X(0))
```

We can also make any gate controlled, in the case of X, we have to pass the target qubit first!

```python exec="on" source="material-block"
import jax.numpy as jnp
from horqrux import X, product_state, equivalent_state, apply_gate

n_qubits = 2
state = product_state('11')
control = 0
target = 1
# This is equivalent to performing CNOT(0,1)
new_state= apply_gate(state, X(target,control))
assert jnp.allclose(new_state, product_state('10'))
```

When applying parametric gates, we can either pass a numeric value or a parameter name for the parameter as the first argument.

```python exec="on" source="material-block"
import jax.numpy as jnp
from horqrux import RX, random_state, apply_gate

target_qubit = 1
state = random_state(target_qubit+1)
param_value = 1 / 4 * jnp.pi
new_state = apply_gate(state, RX(param_value, target_qubit))
# Parametric horqrux gates also accept parameter names in the form of strings.
# Simply pass a dictionary of parameter names and values to the 'apply_gate' function
new_state = apply_gate(state, RX('theta', target_qubit), {'theta': jnp.pi})
```

We can also make any parametric gate controlled simply by passing a control qubit.

```python exec="on" source="material-block"
import jax.numpy as jnp
from horqrux import RX, product_state, apply_gate

n_qubits = 2
target_qubit = 1
control_qubit = 0
state = product_state('11')
param_value = 1 / 4 * jnp.pi
new_state = apply_gate(state, RX(param_value, target_qubit, control_qubit))
```

## Analog Operations

`horqrux` also allows for global state evolution via the `HamiltonianEvolution` operation.
Note that it expects a hamiltonian and a time evolution parameter passed as `numpy` or `jax.numpy` arrays. To build arbitrary Pauli hamiltonians, we recommend using [Qadence](https://github.com/pasqal-io/qadence/blob/main/examples/backends/low_level/horqrux_analog.py).

```python exec="on" source="material-block"
from jax.numpy import pi, array, diag, kron, cdouble
from horqrux.analog import HamiltonianEvolution
from horqrux.apply import apply_gate
from horqrux.utils import uniform_state

sigmaz = diag(array([1.0, -1.0], dtype=cdouble))
Hbase = kron(sigmaz, sigmaz)

Hamiltonian = kron(Hbase, Hbase)
n_qubits = 4
t_evo = pi / 4
hamevo = HamiltonianEvolution(tuple([i for i in range(n_qubits)]))
psi = uniform_state(n_qubits)
psi_star = apply_gate(psi, hamevo, {"hamiltonian": Hamiltonian, "time_evolution": t_evo})
```

## Fitting a nonlinear function using adjoint differentiation

We can now build a fully differentiable variational circuit by simply defining a sequence of gates
and a set of initial parameter values we want to optimize.
`horqrux` provides an implementation of [adjoint differentiation](https://arxiv.org/abs/2009.02823),
which we can use to fit a function using a simple `Circuit` class.

```python exec="on" source="material-block" html="1"
from __future__ import annotations

import jax
from jax import grad, jit, Array, value_and_grad, vmap
from dataclasses import dataclass
import jax.numpy as jnp
import optax
from functools import reduce, partial
from operator import add
from typing import Any, Callable
from uuid import uuid4

from horqrux.circuit import Circuit, hea, expectation
from horqrux.primitive import Primitive
from horqrux.parametric import Parametric
from horqrux import Z, RX, RY, NOT, zero_state, apply_gate
from horqrux.utils import DiffMode


n_qubits = 5
n_params = 3
n_layers = 3

# Lets define a sequence of rotations

#  We need a function to fit and use it to produce training data
fn = lambda x, degree: .05 * reduce(add, (jnp.cos(i*x) + jnp.sin(i*x) for i in range(degree)), 0)
x = jnp.linspace(0, 10, 100)
y = fn(x, 5)


class DQC(Circuit):
    def __post_init__(self) -> None:
        self.observable: list[Primitive] = [Z(0)]
        self.state = zero_state(self.n_qubits)

    @partial(vmap, in_axes=(None, None, 0))
    def __call__(self, param_values: Array, x: Array) -> Array:
        param_dict = {name: val for name, val in zip(self.param_names, param_values)}
<<<<<<< HEAD
        return expectation(self.state, self.feature_map + self.ansatz, self.observable, {**param_dict, **{'phi': x}}, DiffMode.ADJOINT)
=======
        return adjoint_expectation(self.state, self.feature_map + self.ansatz, self.observable, {**param_dict, **{'phi': x}})[0]
>>>>>>> e69435ae


circ = DQC(n_qubits=n_qubits, feature_map=[RX('phi', i) for i in range(n_qubits)], ansatz=hea(n_qubits, n_layers))
# Create random initial values for the parameters
key = jax.random.PRNGKey(42)
param_vals = jax.random.uniform(key, shape=(circ.n_vparams,))
# Check the initial predictions using randomly initialized parameters
y_init = circ(param_vals, x)

optimizer = optax.adam(learning_rate=0.01)
opt_state = optimizer.init(param_vals)

# Define a loss function
def loss_fn(param_vals: Array) -> Array:
    y_pred = circ(param_vals, x)
    return jnp.mean(optax.l2_loss(y_pred, y))


def optimize_step(param_vals: Array, opt_state: Array, grads: Array) -> tuple:
    updates, opt_state = optimizer.update(grads, opt_state)
    param_vals = optax.apply_updates(param_vals, updates)
    return param_vals, opt_state

@jit
def train_step(i: int, paramvals_w_optstate: tuple
) -> tuple:
    param_vals, opt_state = paramvals_w_optstate
    loss, grads = value_and_grad(loss_fn)(param_vals)
    param_vals, opt_state = optimize_step(param_vals, opt_state, grads)
    return param_vals, opt_state


n_epochs = 200
param_vals, opt_state = jax.lax.fori_loop(0, n_epochs, train_step, (param_vals, opt_state))
y_final = circ(param_vals, x)

# Lets plot the results
import matplotlib.pyplot as plt
plt.plot(x, y, label="truth")
plt.plot(x, y_init, label="initial")
plt.plot(x, y_final, "--", label="final", linewidth=3)
plt.legend()

from io import StringIO  # markdown-exec: hide
from matplotlib.figure import Figure  # markdown-exec: hide
def fig_to_html(fig: Figure) -> str:  # markdown-exec: hide
    buffer = StringIO()  # markdown-exec: hide
    fig.savefig(buffer, format="svg")  # markdown-exec: hide
    return buffer.getvalue()  # markdown-exec: hide
# from docs import docutils # markdown-exec: hide
print(fig_to_html(plt.gcf())) # markdown-exec: hide
```
## Fitting a partial differential equation using DQC

Finally, we show how [DQC](https://arxiv.org/abs/2011.10395) can be implemented in `horqrux` and solve a partial differential equation.

```python exec="on" source="material-block" html="1"
from __future__ import annotations

from dataclasses import dataclass
from functools import reduce
from itertools import product
from operator import add
from typing import Callable

import jax
import jax.numpy as jnp
import matplotlib.pyplot as plt
import numpy as np
import optax
from jax import Array, jit, value_and_grad, vmap
from numpy.random import uniform

from horqrux.apply import group_by_index
from horqrux.circuit import QuantumCircuit, hea
from horqrux import NOT, RX, RY, Z, apply_gate, zero_state
from horqrux.primitive import Primitive
from horqrux.parametric import Parametric
from horqrux.utils import inner

LEARNING_RATE = 0.15
N_QUBITS = 4
DEPTH = 3
VARIABLES = ("x", "y")
NUM_VARIABLES = len(VARIABLES)
X_POS, Y_POS = [i for i in range(NUM_VARIABLES)]
BATCH_SIZE = 500
N_EPOCHS = 500

def total_magnetization(n_qubits:int) -> Callable:
    paulis = [Z(i) for i in range(n_qubits)]

    def _total_magnetization(out_state: Array, values: dict[str, Array]) -> Array:
        projected_state = reduce(
            add, [apply_gate(out_state, pauli, values) for pauli in paulis]
        )
        return inner(out_state, projected_state).real
    return _total_magnetization


class DQC(QuantumCircuit):
    def __post_init__(self, n_qubits: int, operations: list[Primitive]) -> None:
        self.operations = group_by_index(operations)
        self.observable = total_magnetization(n_qubits)

    def __call__(self, state, values: dict[str, Array], x: Array, y: Array) -> Array:
        out_state = apply_gate(
            state, self.operations, {**param_dict, **{"f_x": x, "f_y": y}}
        )
        return self.observable(out_state, {})


fm =  [RX("f_x", i) for i in range(N_QUBITS // 2)] + [
            RX("f_y", i) for i in range(N_QUBITS // 2, N_QUBITS)
        ]
ansatz = hea(N_QUBITS, DEPTH)
circ = DQC(N_QUBITS, fm, ansatz)
# Create random initial values for the parameters
key = jax.random.PRNGKey(42)
param_vals = jax.random.uniform(key, shape=(circ.n_vparams,))

optimizer = optax.adam(learning_rate=0.01)
opt_state = optimizer.init(param_vals)


def loss_fn(param_vals: Array) -> Array:
    def pde_loss(x: Array, y: Array) -> Array:
        x = x.reshape(-1, 1)
        y = y.reshape(-1, 1)
        left = (jnp.zeros_like(y), y)  # u(0,y)=0
        right = (jnp.ones_like(y), y)  # u(L,y)=0
        top = (x, jnp.ones_like(x))  # u(x,H)=0
        bottom = (x, jnp.zeros_like(x))  # u(x,0)=f(x)
        terms = jnp.dstack(list(map(jnp.hstack, [left, right, top, bottom])))
        loss_left, loss_right, loss_top, loss_bottom = vmap(lambda xy: circ(param_vals, xy[:, 0], xy[:, 1]), in_axes=(2,))(
            terms
        )
        loss_bottom -= jnp.sin(jnp.pi * x)
        hessian = jax.hessian(lambda xy: circ(param_vals, xy[0], xy[1]))(
            jnp.concatenate(
                [
                    x.reshape(
                        1,
                    ),
                    y.reshape(
                        1,
                    ),
                ]
            )
        )
        loss_interior = hessian[X_POS][X_POS] + hessian[Y_POS][Y_POS]  # uxx+uyy=0
        return jnp.sum(
            jnp.concatenate(
                list(
                    map(
                        lambda term: jnp.power(term, 2).reshape(-1, 1),
                        [loss_left, loss_right, loss_top, loss_bottom, loss_interior],
                    )
                )
            )
        )

    return jnp.mean(vmap(pde_loss, in_axes=(0, 0))(*uniform(0, 1.0, (NUM_VARIABLES, BATCH_SIZE))))


def optimize_step(param_vals: Array, opt_state: Array, grads: dict[str, Array]) -> tuple:
    updates, opt_state = optimizer.update(grads, opt_state, param_vals)
    param_vals = optax.apply_updates(param_vals, updates)
    return param_vals, opt_state


@jit
def train_step(i: int, paramvals_w_optstate: tuple) -> tuple:
    param_vals, opt_state = paramvals_w_optstate
    loss, grads = value_and_grad(loss_fn)(param_vals)
    return optimize_step(param_vals, opt_state, grads)


param_vals, opt_state = jax.lax.fori_loop(0, N_EPOCHS, train_step, (param_vals, opt_state))
# compare the solution to known ground truth
single_domain = jnp.linspace(0, 1, num=BATCH_SIZE)
domain = jnp.array(list(product(single_domain, single_domain)))
# analytical solution
analytic_sol = (
    (np.exp(-np.pi * domain[:, 0]) * np.sin(np.pi * domain[:, 1])).reshape(BATCH_SIZE, BATCH_SIZE).T
)
# DQC solution
dqc_sol = vmap(lambda domain: circ(param_vals, domain[0], domain[1]), in_axes=(0,))(
    domain
).reshape(BATCH_SIZE, BATCH_SIZE)
# # plot results
fig, ax = plt.subplots(1, 2, figsize=(7, 7))
ax[0].imshow(analytic_sol, cmap="turbo")
ax[0].set_xlabel("x")
ax[0].set_ylabel("y")
ax[0].set_title("Analytical solution u(x,y)")
ax[1].imshow(dqc_sol, cmap="turbo")
ax[1].set_xlabel("x")
ax[1].set_ylabel("y")
ax[1].set_title("DQC solution u(x,y)")
from io import StringIO  # markdown-exec: hide
from matplotlib.figure import Figure  # markdown-exec: hide
def fig_to_html(fig: Figure) -> str:  # markdown-exec: hide
    buffer = StringIO()  # markdown-exec: hide
    fig.savefig(buffer, format="svg")  # markdown-exec: hide
    return buffer.getvalue()  # markdown-exec: hide
# from docs import docutils # markdown-exec: hide
print(fig_to_html(plt.gcf())) # markdown-exec: hide
```<|MERGE_RESOLUTION|>--- conflicted
+++ resolved
@@ -110,7 +110,7 @@
 from typing import Any, Callable
 from uuid import uuid4
 
-from horqrux.circuit import Circuit, hea, expectation
+from horqrux.circuit import QuantumCircuit, hea, expectation
 from horqrux.primitive import Primitive
 from horqrux.parametric import Parametric
 from horqrux import Z, RX, RY, NOT, zero_state, apply_gate
@@ -128,8 +128,8 @@
 x = jnp.linspace(0, 10, 100)
 y = fn(x, 5)
 
-
-class DQC(Circuit):
+@dataclass
+class DQC(QuantumCircuit):
     def __post_init__(self) -> None:
         self.observable: list[Primitive] = [Z(0)]
         self.state = zero_state(self.n_qubits)
@@ -137,14 +137,11 @@
     @partial(vmap, in_axes=(None, None, 0))
     def __call__(self, param_values: Array, x: Array) -> Array:
         param_dict = {name: val for name, val in zip(self.param_names, param_values)}
-<<<<<<< HEAD
-        return expectation(self.state, self.feature_map + self.ansatz, self.observable, {**param_dict, **{'phi': x}}, DiffMode.ADJOINT)
-=======
-        return adjoint_expectation(self.state, self.feature_map + self.ansatz, self.observable, {**param_dict, **{'phi': x}})[0]
->>>>>>> e69435ae
-
-
-circ = DQC(n_qubits=n_qubits, feature_map=[RX('phi', i) for i in range(n_qubits)], ansatz=hea(n_qubits, n_layers))
+        return expectation(self.state, self.operations, self.observable, {**param_dict, **{'phi': x}}, DiffMode.ADJOINT)
+
+feature_map = [RX('phi', i) for i in range(n_qubits)]
+ansatz = hea(n_qubits, n_layers)
+circ = DQC(n_qubits=n_qubits, operations=feature_map + ansatz)
 # Create random initial values for the parameters
 key = jax.random.PRNGKey(42)
 param_vals = jax.random.uniform(key, shape=(circ.n_vparams,))
@@ -241,15 +238,18 @@
         return inner(out_state, projected_state).real
     return _total_magnetization
 
-
+@dataclass
 class DQC(QuantumCircuit):
-    def __post_init__(self, n_qubits: int, operations: list[Primitive]) -> None:
-        self.operations = group_by_index(operations)
-        self.observable = total_magnetization(n_qubits)
-
-    def __call__(self, state, values: dict[str, Array], x: Array, y: Array) -> Array:
+    def __post_init__(self) -> None:
+        self.operations = group_by_index(self.operations)
+        self.observable = total_magnetization(self.n_qubits)
+        self.state = zero_state(self.n_qubits)
+
+
+    def __call__(self, values: dict[str, Array], x: Array, y: Array) -> Array:
+        param_dict = {name: val for name, val in zip(self.param_names, values)}
         out_state = apply_gate(
-            state, self.operations, {**param_dict, **{"f_x": x, "f_y": y}}
+            self.state, self.operations, {**param_dict, **{"f_x": x, "f_y": y}}
         )
         return self.observable(out_state, {})
 
@@ -258,7 +258,7 @@
             RX("f_y", i) for i in range(N_QUBITS // 2, N_QUBITS)
         ]
 ansatz = hea(N_QUBITS, DEPTH)
-circ = DQC(N_QUBITS, fm, ansatz)
+circ = DQC(N_QUBITS, fm + ansatz)
 # Create random initial values for the parameters
 key = jax.random.PRNGKey(42)
 param_vals = jax.random.uniform(key, shape=(circ.n_vparams,))
