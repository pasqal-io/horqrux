--- conflicted
+++ resolved
@@ -136,14 +136,6 @@
 
     @partial(vmap, in_axes=(None, None, 0))
     def __call__(self, param_values: Array, x: Array) -> Array:
-<<<<<<< HEAD
-        param_dict = {name: val for name, val in zip(self.param_names, param_values)}
-        return expectation(self.state, self.operations, self.observable, {**param_dict, **{'phi': x}}, DiffMode.ADJOINT)
-
-feature_map = [RX('phi', i) for i in range(n_qubits)]
-ansatz = hea(n_qubits, n_layers)
-circ = DQC(n_qubits=n_qubits, operations=feature_map + ansatz)
-=======
         param_dict = {name: val for name, val in zip(self.vparams, param_values)}
         return expectation(self.state, self.operations, self.observable, {**param_dict, **{'phi': x}}, DiffMode.ADJOINT)
 
@@ -151,7 +143,6 @@
 fm_names = [f.param for f in feature_map]
 ansatz = hea(n_qubits, n_layers)
 circ = DQC(n_qubits=n_qubits, operations=feature_map + ansatz, fparams=fm_names)
->>>>>>> 5fd2dad5
 # Create random initial values for the parameters
 key = jax.random.PRNGKey(42)
 param_vals = jax.random.uniform(key, shape=(circ.n_vparams,))
@@ -257,11 +248,7 @@
 
 
     def __call__(self, values: dict[str, Array], x: Array, y: Array) -> Array:
-<<<<<<< HEAD
-        param_dict = {name: val for name, val in zip(self.param_names, values)}
-=======
         param_dict = {name: val for name, val in zip(self.vparams, values)}
->>>>>>> 5fd2dad5
         out_state = apply_gate(
             self.state, self.operations, {**param_dict, **{"f_x": x, "f_y": y}}
         )
@@ -273,11 +260,7 @@
         ]
 fm_circuit_parameters = [f.param for f in fm]
 ansatz = hea(N_QUBITS, DEPTH)
-<<<<<<< HEAD
-circ = DQC(N_QUBITS, fm + ansatz)
-=======
 circ = DQC(N_QUBITS, fm + ansatz, fm_circuit_parameters)
->>>>>>> 5fd2dad5
 # Create random initial values for the parameters
 key = jax.random.PRNGKey(42)
 param_vals = jax.random.uniform(key, shape=(circ.n_vparams,))
