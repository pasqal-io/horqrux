--- conflicted
+++ resolved
@@ -123,13 +123,11 @@
         add_state,
         apply_gates(orig_state, chosen_gates[0]) + apply_gates(orig_state, chosen_gates[1]),
     )
-<<<<<<< HEAD
     assert verify_arrays(
         add_operator.tensor(full_support=full_support),
         chosen_gates[0].tensor(full_support=full_support)
         + chosen_gates[1].tensor(full_support=full_support),
     )
-=======
 
 
 def test_sequence_in_sequence() -> None:
@@ -165,5 +163,4 @@
     assert jnp.allclose(exp_qc2output, exp_seq_ad)
 
     exp_seq_gpsr = expectation(orig_state, seq, observables=[obs], values=values, diff_mode="gpsr")
-    assert jnp.allclose(exp_qc2output, exp_seq_gpsr)
->>>>>>> e916b857
+    assert jnp.allclose(exp_qc2output, exp_seq_gpsr)